--- conflicted
+++ resolved
@@ -21,18 +21,6 @@
 use clap::App;
 use futures::{Async, Future, Poll};
 use futures_cpupool::{CpuFuture, CpuPool};
-<<<<<<< HEAD
-use hyper::header::ContentLength;
-use hyper::header::ContentType;
-use hyper::mime;
-use hyper::server::{Http, Request, Response, Service};
-use hyper::StatusCode;
-use std::error::Error as StdError;
-use std::fs::File;
-use std::io::{self, Read};
-use std::net::SocketAddr;
-use std::path::{Path, PathBuf};
-=======
 use hyper::{
     header::{ContentLength, ContentType},
     mime,
@@ -46,7 +34,6 @@
     net::SocketAddr,
     path::{Path, PathBuf},
 };
->>>>>>> 23c69851
 
 fn main() {
     // Set up our error handling immediatly. Everything in this crate
@@ -113,19 +100,11 @@
     let addr = matches.value_of("ADDR").unwrap_or("127.0.0.1:4000");
     let root_dir = matches.value_of("ROOT").unwrap_or(".");
     let num_server_threads = match matches.value_of("THREADS") {
-<<<<<<< HEAD
-        Some(t) => try!(t.parse()),
-        None => default_server_threads,
-    };
-    let num_file_threads = match matches.value_of("FILE-THREADS") {
-        Some(t) => try!(t.parse()),
-=======
         Some(t) => t.parse()?,
         None => default_server_threads,
     };
     let num_file_threads = match matches.value_of("FILE-THREADS") {
         Some(t) => t.parse()?,
->>>>>>> 23c69851
         None => default_file_threads,
     };
 
@@ -231,10 +210,7 @@
         Some("js") => mime::TEXT_JAVASCRIPT,
         Some("jpg") => mime::IMAGE_JPEG,
         Some("png") => mime::IMAGE_PNG,
-<<<<<<< HEAD
         Some("wasm") => "application/wasm".parse::<mime::Mime>().unwrap(),
-=======
->>>>>>> 23c69851
         _ => mime::TEXT_PLAIN,
     };
     mime_type
